use async_condvar_fair::Condvar;
use async_trait::async_trait;
use parking_lot::{Mutex, RwLock};
use serde::{Deserialize, Serialize};
use std::collections::{HashMap, HashSet};
use std::sync::Arc;
use std::{thread, time};
use thiserror::Error;

use noise_core::core::{Core, CoreClient};

use crate::data::{BasicData, NoiseData};
use crate::devices::Device;
use crate::metadata::{Group, PermType, PermissionSet};

#[derive(Debug, PartialEq, Error)]
pub enum Error {
    #[error("Device does not exist.")]
    UninitializedDevice,
    #[error("Operation violates data invariant.")]
    DataInvariantViolated,
    #[error("Sender ({0}) has insufficient permissions ({0}) for performing operation.")]
    InsufficientPermissions(String, String), /* TODO add more info to error
                                              * msg */
    #[error("Pending idkey {0} does not match sender idkey {0}")]
    PendingIdkeyMismatch(String, String),
    #[error("Permission set with id {0} already exists; cannot use SetPerm")]
    PermAlreadyExists(String),
    #[error("{0} is not a valid contact.")]
    InvalidContactName(String),
    #[error("Cannot add own device as contact.")]
    SelfIsInvalidContact,
    #[error("Data with id {0} does not exist.")]
    NonexistentData(String),
    #[error("Cannot convert {0} to string.")]
    StringConversionErr(String),
    #[error(transparent)]
    MetadataErr {
        #[from]
        source: crate::metadata::Error,
    },
    #[error(transparent)]
    DeviceErr {
        #[from]
        source: crate::devices::Error,
    },
    #[error("Received error while sending message: {0}.")]
    SendFailed(String),
}

#[derive(Debug, Serialize, Deserialize, Clone)]
enum Operation {
    UpdateLinked(String, String, HashMap<String, Group>),
    ConfirmUpdateLinked(
        String,
        HashMap<String, Group>,
        HashMap<String, BasicData>,
    ),
    AddContact(String, String, HashMap<String, Group>),
    ConfirmAddContact(String, HashMap<String, Group>),
    SetPerm(String, PermissionSet),
    AddPermMembers(String, Option<String>, PermType),
    // TODO RemovePermMember
    SetGroup(String, Group),
    SetGroups(HashMap<String, Group>),
    //LinkGroups(String, String),
    //DeleteGroup(String),
    //AddParent(String, String),
    //RemoveParent(String, String),
    //AddChild(String, String),
    //RemoveChild(String, String),
    UpdateData(String, BasicData),
    DeleteData(String),
    DeleteSelfDevice,
    DeleteOtherDevice(String),
    Test(String),
}

impl Operation {
    fn to_string(msg: &Operation) -> Result<String, serde_json::Error> {
        serde_json::to_string(msg)
    }

    fn from_string(msg: String) -> Result<Operation, serde_json::Error> {
        serde_json::from_str(msg.as_str())
    }
}

#[derive(Clone)]
pub struct NoiseKVClient {
    core: Option<Arc<Core<NoiseKVClient>>>,
    pub device: Arc<RwLock<Option<Device<BasicData>>>>,
    ctr: Arc<Mutex<u32>>,
    ctr_cv: Arc<Condvar>,
    sec_wait_to_apply: Arc<Option<u64>>,
}

#[async_trait]
impl CoreClient for NoiseKVClient {
    async fn client_callback(&self, sender: String, message: String) {
        if self.sec_wait_to_apply.is_some() {
            thread::sleep(time::Duration::from_secs(
                self.sec_wait_to_apply.unwrap(),
            ));
        }

        match Operation::from_string(message.clone()) {
            Ok(operation) => {
                println!("");
                println!("OPERATION: {:?}", operation);
                match self.check_permissions(&sender, &operation) {
                    Ok(_) => {
                        if self.validate_data_invariants(&operation) {
                            match self.demux(operation).await {
                                Ok(_) => {}
                                Err(err) => {
                                    println!("Error in demux: {:?}", err)
                                }
                            }
                        } else {
                            println!(
                                "Error in validation: {:?}",
                                Error::DataInvariantViolated
                            );
                        }
                    }
                    Err(err) => println!("Error in permissions: {:?}", err),
                }
            }
            Err(_) => println!(
                "Error getting operation: {:?}",
                Error::StringConversionErr(message)
            ),
        };

        let mut ctr = self.ctr.lock();
        if *ctr != 0 {
            //println!("cb_ctr: {:?}", *ctr);
            //println!("");
            *ctr -= 1;
            self.ctr_cv.notify_all();
        }
    }
}

impl NoiseKVClient {
    pub async fn new<'a>(
        ip_arg: Option<&'a str>,
        port_arg: Option<&'a str>,
        turn_encryption_off: bool,
        test_wait_num_callbacks: Option<u32>,
        sec_wait_to_apply: Option<u64>,
    ) -> NoiseKVClient {
        let ctr_val = test_wait_num_callbacks.unwrap_or(0);
        let mut client = NoiseKVClient {
            core: None,
            device: Arc::new(RwLock::new(None)),
            ctr: Arc::new(Mutex::new(ctr_val)),
            ctr_cv: Arc::new(Condvar::new()),
            sec_wait_to_apply: Arc::new(sec_wait_to_apply),
        };

        let core = Core::new(
            ip_arg,
            port_arg,
            turn_encryption_off,
            Some(Arc::new(client.clone())),
        )
        .await;

        // At this point, if core was initialized with Some(Arc::new(client)),
        // then core points to a client _without an initialized core_. This
        // is a problem when the callback is called for the client, as it will
        // be called with an instance of the client (as &self) in
        // which core is None, and will not be able to use core (e.g.
        // to send messages, get its idkey, etc). Thus, _after_ the
        // client's core is initialized, a backpointer needs to be
        // added again to that client for which core is initialized.
        // The same goes for if core is initialized with None above,
        // although None may enable some interleavings that try to use core
        // before it is initialized altogether (e.g. the frontpointer, not
        // even the back pointer), so use Some(...) unless you add
        // another cv for this or something.
        client.core = Some(core.clone());
        core.set_client(Arc::new(client.clone())).await;
        client
    }

    //fn exists_device(&self) -> bool {
    //    match self.device.read().as_ref() {
    //        Some(_) => true,
    //        None => false,
    //    }
    //}

    pub fn idkey(&self) -> String {
        self.core.as_ref().unwrap().idkey()
    }

    pub fn linked_name(&self) -> String {
        self.device
            .read()
            .as_ref()
            .unwrap()
            .linked_name
            .read()
            .clone()
    }

    /* Sending-side functions */

    async fn send_message(
        &self,
        dst_idkeys: Vec<String>,
        payload: &String,
    ) -> reqwest::Result<reqwest::Response> {
        self.core
            .as_ref()
            .unwrap()
            .send_message(dst_idkeys, payload)
            .await
    }

    /* Receiving-side functions */

    // TODO put each permission check in own function if will be used by
    // sending-side code too (which can then just call the respective func)
    fn check_permissions(
        &self,
        sender: &String,
        operation: &Operation,
    ) -> Result<(), Error> {
        match operation {
            /* Dummy op */
            Operation::Test(msg) => Ok(()),
            // TODO need manual checks
            //Operation::UpdateLinked(
            //    sender,
            //    temp_linked_name,
            //    members_to_add,
            //) => Ok(()),
            // TODO add perms to device groups
            //Operation::DeleteSelfDevice => Ok(()),
            //Operation::DeleteOtherDevice(idkey_to_delete) => Ok(()),
            // TODO add perms to device groups
            // TODO and need manual checks
            //Operation::AddContact => Ok(()),
            //Operation::ConfirmAddContact => Ok(()),
            /* Special case: use pending idkey */
            Operation::ConfirmUpdateLinked(
                new_linked_name,
                new_groups,
                new_data,
            ) => {
                let pending_idkey_opt = self
                    .device
                    .read()
                    .as_ref()
                    .unwrap()
                    .get_pending_link_idkey();
                if pending_idkey_opt.is_none() {
                    return Err(Error::PendingIdkeyMismatch(
                        "None".to_string(),
                        sender.to_string(),
                    ));
                }
                let pending_idkey = pending_idkey_opt.unwrap();
                if pending_idkey != sender.to_string() {
                    return Err(Error::PendingIdkeyMismatch(
                        pending_idkey,
                        sender.to_string(),
                    ));
                }
                Ok(())
            }
            /* Need metadata-mod permissions */
            Operation::SetPerm(perm_id, perm_val) => {
                // if permissions set with this id already exists, error
                if self
                    .device
                    .read()
                    .as_ref()
                    .unwrap()
                    .meta_store
                    .read()
                    .get_perm(perm_id)
                    .is_some()
                {
                    return Err(Error::PermAlreadyExists(perm_id.to_string()));
                }
                Ok(())
            }
            Operation::AddPermMembers(perm_id, group_id_opt, new_members) => {
                if !self
                    .device
                    .read()
                    .as_ref()
                    .unwrap()
                    .meta_store
                    .read()
                    .has_metadata_mod_permissions(sender, perm_id)
                {
                    return Err(Error::InsufficientPermissions(
                        sender.to_string(),
                        perm_id.to_string(),
                    ));
                }
                Ok(())
            }
            /* Need metadata-mod permissions (via perm-backpointer) */
            Operation::SetGroup(group_id, group_val) => {
                //if !self
                //    .device
                //    .read()
                //    .as_ref()
                //    .unwrap()
                //    .meta_store
                //    .read()
                //    .find_metadata_mod_permissions(sender, group_val.clone())
                //{
                //    return Err(Error::InsufficientPermissions(
                //        sender.to_string(),
                //        group_id.to_string(), // FIXME use diff error
                //    ));
                //}
                Ok(())
            }
            Operation::SetGroups(groups) => Ok(()),
            //Operation::LinkGroups(parent_id, child_id) => Ok(()),
            //Operation::DeleteGroup(group_id) => Ok(()),
            //Operation::AddParent(group_id, parent_id) => Ok(()),
            //Operation::RemoveParent(group_id, parent_id) => Ok(()),
            //Operation::AddChild(group_id, child_id) => Ok(()),
            /* Need data-mod permissions */
            Operation::UpdateData(data_id, data_val) => {
                if !self
                    .device
                    .read()
                    .as_ref()
                    .unwrap()
                    .meta_store
                    .read()
                    .has_data_mod_permissions(sender, data_val.perm_id())
                {
                    return Err(Error::InsufficientPermissions(
                        sender.to_string(),
                        data_val.perm_id().to_string(),
                    ));
                }
                Ok(())
            }
            Operation::DeleteData(data_id) => {
                match self
                    .device
                    .read()
                    .as_ref()
                    .unwrap()
                    .data_store
                    .read()
                    .get_data(data_id)
                {
                    Some(data_val) => {
                        if !self
                            .device
                            .read()
                            .as_ref()
                            .unwrap()
                            .meta_store
                            .read()
                            .has_data_mod_permissions(
                                sender,
                                data_val.perm_id(),
                            )
                        {
                            return Err(Error::InsufficientPermissions(
                                sender.to_string(),
                                data_val.perm_id().to_string(),
                            ));
                        }
                        Ok(())
                    }
                    // data doesn't exist, so continue (otherwise would
                    // get confusing error message)
                    None => Ok(()),
                }
            }
            _ => Ok(()),
        }
    }

    fn validate_data_invariants(&self, operation: &Operation) -> bool {
        match operation {
            Operation::UpdateData(data_id, data_val) => self
                .device
                .read()
                .as_ref()
                .unwrap()
                .data_store
                .read()
                .validate(&data_id, &data_val),
            _ => true,
        }
    }

    async fn demux(&self, operation: Operation) -> Result<(), Error> {
        match operation {
            Operation::UpdateLinked(
                sender,
                temp_linked_name,
                members_to_add,
            ) => self
                .update_linked_group(sender, temp_linked_name, members_to_add)
                .await
                .map_err(Error::from),
            Operation::ConfirmUpdateLinked(
                new_linked_name,
                new_groups,
                new_data,
            ) => self
                .device
                .read()
                .as_ref()
                .unwrap()
                .confirm_update_linked_group(
                    new_linked_name,
                    new_groups,
                    new_data,
                )
                .map_err(Error::from),
            Operation::AddContact(sender, contact_name, contact_devices) => {
                self.add_contact_response(sender, contact_name, contact_devices)
                    .await
                    .map_err(Error::from)
            }
            Operation::ConfirmAddContact(contact_name, contact_devices) => self
                .device
                .read()
                .as_ref()
                .unwrap()
                .add_contact(contact_name, contact_devices)
                .map_err(Error::from),
            Operation::SetPerm(perm_id, perm_val) => {
                self.device
                    .read()
                    .as_ref()
                    .unwrap()
                    .meta_store
                    .write()
                    .set_perm(perm_id, perm_val);
                Ok(())
            }
            Operation::AddPermMembers(perm_id, group_id_opt, new_members) => {
                self.device
                    .read()
                    .as_ref()
                    .unwrap()
                    .meta_store
                    .write()
                    .add_permissions(&perm_id, group_id_opt, new_members)
                    .map_err(Error::from)
            }
            Operation::SetGroup(group_id, group_val) => {
                self.device
                    .read()
                    .as_ref()
                    .unwrap()
                    .meta_store
                    .write()
                    .set_group(group_id, group_val);
                Ok(())
            }
            Operation::SetGroups(groups) => {
                self.device
                    .read()
                    .as_ref()
                    .unwrap()
                    .meta_store
                    .write()
                    .set_groups(groups);
                Ok(())
            }
            //Operation::LinkGroups(parent_id, child_id) => self
            //    .device
            //    .read()
            //    .as_ref()
            //    .unwrap()
            //    .meta_store
            //    .write()
            //    .link_groups(&parent_id, &child_id)
            //    .map_err(Error::from),
            //Operation::DeleteGroup(group_id) => {
            //    self.device
            //        .read()
            //        .as_ref()
            //        .unwrap()
            //        .meta_store
            //        .write()
            //        .delete_group(&group_id);
            //    Ok(())
            //}
            //Operation::AddParent(group_id, parent_id) => self
            //    .device
            //    .read()
            //    .as_ref()
            //    .unwrap()
            //    .meta_store
            //    .write()
            //    .add_parent(&group_id, &parent_id)
            //    .map_err(Error::from),
            //Operation::RemoveParent(group_id, parent_id) => self
            //    .device
            //    .read()
            //    .as_ref()
            //    .unwrap()
            //    .meta_store
            //    .write()
            //    .remove_parent(&group_id, &parent_id)
            //    .map_err(Error::from),
            //Operation::AddChild(group_id, child_id) => self
            //    .device
            //    .read()
            //    .as_ref()
            //    .unwrap()
            //    .meta_store
            //    .write()
            //    .add_child(&group_id, &child_id)
            //    .map_err(Error::from),
            //Operation::RemoveChild(group_id, child_id) => self
            //    .device
            //    .read()
            //    .as_ref()
            //    .unwrap()
            //    .meta_store
            //    .write()
            //    .remove_child(&group_id, &child_id)
            //    .map_err(Error::from),
            Operation::UpdateData(data_id, data_val) => {
                self.device
                    .read()
                    .as_ref()
                    .unwrap()
                    .data_store
                    .write()
                    .set_data(data_id, data_val);
                Ok(())
            }
            Operation::DeleteData(data_id) => {
                self.device
                    .read()
                    .as_ref()
                    .unwrap()
                    .data_store
                    .write()
                    .delete_data(&data_id);
                Ok(())
            }
            Operation::DeleteSelfDevice => {
                let idkey = self.idkey().clone();
                self.device
                    .read()
                    .as_ref()
                    .unwrap()
                    .delete_device(idkey)
                    .map(|_| {
                        *self.device.write() = None;
                    })
                    .map_err(Error::from)
            }
            Operation::DeleteOtherDevice(idkey_to_delete) => self
                .device
                .read()
                .as_ref()
                .unwrap()
                .delete_device(idkey_to_delete)
                .map_err(Error::from),
            Operation::Test(_) => Ok(()),
        }
    }

    /* Remaining top-level functionality */

    /*
     * Creating/linking devices
     */

    // TODO if no linked devices, linked_name can just == idkey
    // only create linked_group if link devices
    pub fn create_standalone_device(&self) {
        *self.device.write() =
            Some(Device::new(self.core.as_ref().unwrap().idkey(), None, None));
    }

    pub async fn create_linked_device(
        &self,
        idkey: String,
    ) -> Result<(), Error> {
        *self.device.write() = Some(Device::new(
            self.core.as_ref().unwrap().idkey(),
            None,
            Some(idkey.clone()),
        ));

        let linked_name = self
            .device
            .read()
            .as_ref()
            .unwrap()
            .linked_name
            .read()
            .clone();

        let linked_members_to_add = self
            .device
            .read()
            .as_ref()
            .unwrap()
            .meta_store
            .read()
            .get_all_subgroups(&linked_name);

        match self
            .send_message(
                vec![idkey],
                &Operation::to_string(&Operation::UpdateLinked(
                    self.core.as_ref().unwrap().idkey(),
                    linked_name,
                    linked_members_to_add,
                ))
                .unwrap(),
            )
            .await
        {
            Ok(_) => Ok(()),
            Err(err) => Err(Error::SendFailed(err.to_string())),
        }
    }

    async fn update_linked_group(
        &self,
        sender: String,
        temp_linked_name: String,
        members_to_add: HashMap<String, Group>,
    ) -> Result<(), Error> {
        self.device
            .read()
            .as_ref()
            .unwrap()
            .update_linked_group(temp_linked_name.clone(), members_to_add)
            .map_err(Error::from);
        let perm_linked_name = self
            .device
            .read()
            .as_ref()
            .unwrap()
            .linked_name
            .read()
            .to_string();

        // send all groups and to new members
        match self
            .send_message(
                vec![sender],
                &Operation::to_string(&Operation::ConfirmUpdateLinked(
                    perm_linked_name,
                    self.device
                        .read()
                        .as_ref()
                        .unwrap()
                        .meta_store
                        .read()
                        .get_all_groups()
                        .clone(),
                    self.device
                        .read()
                        .as_ref()
                        .unwrap()
                        .data_store
                        .read()
                        .get_all_data()
                        .clone(),
                ))
                .unwrap(),
            )
            .await
        {
            Ok(_) => {
                // TODO notify contacts of new members
                // get contacts

                Ok(())
            }
            Err(err) => Err(Error::SendFailed(err.to_string())),
        }
    }

    /*
     * Contacts
     */

    // FIXME breaks once share data; should probably be either app-level
    // or impl differently
    pub fn get_contacts(&self) -> HashSet<String> {
        self.device.read().as_ref().unwrap().get_contacts()
    }

    fn is_contact(&self, name: &String) -> bool {
        match self
            .device
            .read()
            .as_ref()
            .unwrap()
            .meta_store
            .read()
            .get_group(name)
        {
            Some(group_val) => group_val.is_contact_name,
            None => false,
        }
    }

    pub async fn add_contact(
        &self,
        contact_idkey: String,
    ) -> Result<(), Error> {
        let linked_name = self
            .device
            .read()
            .as_ref()
            .unwrap()
            .linked_name
            .read()
            .clone();

        // only add contact if contact_name is not a linked member
        if self
            .device
            .read()
            .as_ref()
            .unwrap()
            .meta_store
            .read()
            .is_group_member(&contact_idkey, &linked_name)
        {
            return Err(Error::SelfIsInvalidContact);
        }

        let linked_device_groups = self
            .device
            .read()
            .as_ref()
            .unwrap()
            .meta_store
            .read()
            .get_all_subgroups(&linked_name);

        match self
            .send_message(
                vec![contact_idkey],
                &Operation::to_string(&Operation::AddContact(
                    self.core.as_ref().unwrap().idkey(),
                    linked_name,
                    linked_device_groups,
                ))
                .unwrap(),
            )
            .await
        {
            Ok(_) => Ok(()),
            Err(err) => Err(Error::SendFailed(err.to_string())),
        }
    }

    // TODO user needs to accept first via, e.g., pop-up
    async fn add_contact_response(
        &self,
        sender: String,
        contact_name: String,
        contact_devices: HashMap<String, Group>,
    ) -> Result<(), Error> {
        self.device
            .read()
            .as_ref()
            .unwrap()
            .add_contact(contact_name.clone(), contact_devices)
            .map_err(Error::from);

        let linked_name = self
            .device
            .read()
            .as_ref()
            .unwrap()
            .linked_name
            .read()
            .clone();
        let linked_device_groups = self
            .device
            .read()
            .as_ref()
            .unwrap()
            .meta_store
            .read()
            .get_all_subgroups(&linked_name);

        match self
            .send_message(
                vec![sender],
                &Operation::to_string(&Operation::ConfirmAddContact(
                    linked_name,
                    linked_device_groups,
                ))
                .unwrap(),
            )
            .await
        {
            Ok(_) => Ok(()),
            Err(err) => Err(Error::SendFailed(err.to_string())),
        }
    }

    /*
     * Deleting devices
     */

    pub async fn delete_self_device(&self) -> Result<(), Error> {
        // TODO send to contact devices too
        match self
            .send_message(
                self.device
                    .read()
                    .as_ref()
                    .unwrap()
                    .linked_devices_excluding_self(),
                &Operation::to_string(&Operation::DeleteOtherDevice(
                    self.core.as_ref().unwrap().idkey(),
                ))
                .unwrap(),
            )
            .await
        {
            Ok(_) => {
                // TODO wait for ACK that other devices have indeed received
                // above operations before deleting current device
                let idkey = self.core.as_ref().unwrap().idkey().clone();
                self.device
                    .read()
                    .as_ref()
                    .unwrap()
                    .delete_device(idkey)
                    .map(|_| *self.device.write() = None)
                    .map_err(Error::from)
            }
            Err(err) => Err(Error::SendFailed(err.to_string())),
        }
    }

    pub async fn delete_other_device(
        &self,
        to_delete: String,
    ) -> Result<(), Error> {
        // TODO send to contact devices too
        match self
            .send_message(
                self.device
                    .read()
                    .as_ref()
                    .unwrap()
                    .linked_devices_excluding_self_and_other(&to_delete),
                &Operation::to_string(&Operation::DeleteOtherDevice(
                    to_delete.clone(),
                ))
                .unwrap(),
            )
            .await
        {
            Ok(_) => {
                self.device
                    .read()
                    .as_ref()
                    .unwrap()
                    .delete_device(to_delete.clone())
                    .map_err(Error::from);

                match self
                    .send_message(
                        vec![to_delete.clone()],
                        &Operation::to_string(&Operation::DeleteSelfDevice)
                            .unwrap(),
                    )
                    .await
                {
                    Ok(_) => Ok(()),
                    Err(err) => Err(Error::SendFailed(err.to_string())),
                }
            }
            Err(err) => Err(Error::SendFailed(err.to_string())),
        }
    }

    pub async fn delete_all_devices(&self) -> Result<(), Error> {
        // TODO notify contacts

        match self
            .send_message(
                self.device
                    .read()
                    .as_ref()
                    .unwrap()
                    .linked_devices()
                    .iter()
                    .map(|x| x.clone())
                    .collect::<Vec<String>>(),
                &Operation::to_string(&Operation::DeleteSelfDevice).unwrap(),
            )
            .await
        {
            Ok(_) => Ok(()),
            Err(err) => Err(Error::SendFailed(err.to_string())),
        }
    }

    /*
     * Data
     */

    fn get_group_ids_from_perm_val(
        &self,
        perm_val: &PermissionSet,
    ) -> Vec<String> {
        let mut vec = Vec::<String>::new();
        match perm_val.owners() {
            Some(owner_group) => vec.push(owner_group.to_string()),
            None => {}
        }
        match perm_val.writers() {
            Some(writer_group) => vec.push(writer_group.to_string()),
            None => {}
        }
        match perm_val.readers() {
            Some(reader_group) => vec.push(reader_group.to_string()),
            None => {}
        }
        vec
    }

    //fn get_group_ids_from_perm_id(&self, perm_id: &String) -> Vec<String> {
    //    match self
    //        .device
    //        .read()
    //        .as_ref()
    //        .unwrap()
    //        .meta_store
    //        .read()
    //        .get_perm(perm_id)
    //    {
    //        Some(perm_val) => {
    //            self.get_group_ids_from_perm_val(perm_val)
    //        }
    //        None => { Vec::<String>::new() }
    //    }
    //}

    pub async fn set_data(
        &self,
        data_id: String,
        data_type: String,
        data_val: String,
        data_reader_idkeys: Option<Vec<String>>,
    ) -> Result<(), Error> {
        // FIXME check write permissions

        let device_guard = self.device.read();
        let data_store_guard = device_guard.as_ref().unwrap().data_store.read();
        let existing_val = data_store_guard.get_data(&data_id).clone();

        // if data exists, use existing perms; otherwise create new one
        let perm_id;
        let mut perm_val;
        let device_ids: Vec<String>;
        match existing_val {
            Some(old_val) => {
                perm_id = old_val.perm_id().to_string();
                perm_val = device_guard
                    .as_ref()
                    .unwrap()
                    .meta_store
                    .read()
                    .get_perm(&perm_id)
                    .unwrap()
                    .clone();

                // resolve idkeys
                if data_reader_idkeys.is_none() {
                    let group_ids = self.get_group_ids_from_perm_val(&perm_val);
                    device_ids = device_guard
                        .as_ref()
                        .unwrap()
                        .meta_store
                        .read()
                        .resolve_group_ids(
                            group_ids.iter().collect::<Vec<&String>>(),
                        )
                        .into_iter()
                        .collect::<Vec<String>>();
                } else {
                    device_ids = data_reader_idkeys.unwrap();
                }
            }
            None => {
                // create new perms for this data_val
                perm_val = PermissionSet::new(None, None, None, None);
                perm_id = perm_val.perm_id().to_string();

                // create owner group that includes self.linked_name()
                let group_val = Group::new(
                    None,
                    Some(vec![perm_id.to_string()]),
                    false,
                    Some(Some(vec![self.linked_name().to_string()])),
                );

                // add owner group into perms
                perm_val.set_owners(group_val.group_id());

                println!("perm_val: {:?}", perm_val.clone());

                let idkeys = device_guard
                    .as_ref()
                    .unwrap()
                    .meta_store
                    .read()
                    .resolve_group_ids(vec![&self.linked_name()])
                    .into_iter()
                    .collect::<Vec<String>>();

                // resolve idkeys
                if data_reader_idkeys.is_none() {
                    // since group isn't stored yet, can't call
                    // resolve_group_ids() on it; however, we know that
                    // the only child of the new group is self.linked_name(),
                    // so just resolve that; and we happen to already
                    // have this computed anyway
                    device_ids = idkeys.clone();
                } else {
                    device_ids = data_reader_idkeys.unwrap();
                }

                // send perms
                let mut res = self
                    .send_message(
                        idkeys.clone(),
                        &Operation::to_string(&Operation::SetPerm(
                            perm_val.perm_id().to_string(),
                            perm_val.clone(),
                        ))
                        .unwrap(),
                    )
                    .await;

                if res.is_err() {
                    return Err(Error::SendFailed(
                        res.err().unwrap().to_string(),
                    ));
                }

                // send group
                res = self
                    .send_message(
                        idkeys.clone(),
                        &Operation::to_string(&Operation::SetGroup(
                            group_val.group_id().to_string(),
                            group_val.clone(),
                        ))
                        .unwrap(),
                    )
                    .await;

                if res.is_err() {
                    return Err(Error::SendFailed(
                        res.err().unwrap().to_string(),
                    ));
                }
            }
        }

        core::mem::drop(data_store_guard);

        let basic_data = BasicData::new(
            data_id.clone(),
            data_type.clone(),
            data_val,
            perm_id.clone(),
        );

        match self
            .send_message(
                // includes idkeys of _all_ permissions
                // (including data-only readers)
                device_ids.clone(),
                &Operation::to_string(&Operation::UpdateData(
                    data_id, basic_data,
                ))
                .unwrap(),
            )
            .await
        {
            Ok(_) => Ok(()),
            Err(err) => Err(Error::SendFailed(err.to_string())),
        }
    }

    // TODO remove_data
    // + check write permissions

    // FIXME metadata GC: currently 1-to-1 mapping between data object
    // and permissions set; if collapse for space, then need a GC mechanism
    // when things are removed/changed. But for right now, we can leverage
    // this naive 1-to-1 mapping to simply delete a permissions set/any groups
    // when a sharing change removes them. Tradeoff space here

    // --nevermind--
    // will add children to groups via top_level_names if they exist,
    // otherwise idkeys (currently a linked group is created for every
    // device, so names should always be top_level_names unless this
    // changes). this makes it easier to maintain correct group membership
    // when the subset of devices for various top_level_names changes. so
    // names can be used to search for any existing groups that we can add
    // this piece of data to.
    // --nevermind--
    // FIXME but what about shared devices? If want to only share w a subset
    // of a user's devices, this precludes that

    // TODO also probably want a function that consolidates group names
    // before creating a new sharing group to remove duplicate names/members

    // FIXME writers should also have permissions...
    // contact-level flag could help with this, but also
    // could group->perm backpointers (go up the group tree
    // until find a perm_id OR propagate perm_ids to all group
    // children? - latter seems worse)

    //pub async fn add_readers(
    //    &self,
    //    data_id: String,
    //    mut names: Vec<&String>,
    //) -> Result<(), Error> {
    //}

    pub async fn add_readers(
        &self,
        data_id: String,
        readers: Vec<&String>,
    ) -> Result<(), Error> {
        self.add_permissions(
            data_id,
            PermType::Readers(
                readers
                    .clone()
                    .iter()
                    .map(|id| id.to_string())
                    .collect::<Vec<String>>(),
            ),
            readers,
        )
        .await
    }

    pub async fn add_writers(
        &self,
        data_id: String,
        writers: Vec<&String>,
    ) -> Result<(), Error> {
        self.add_permissions(
            data_id,
            PermType::Writers(
                writers
                    .clone()
                    .iter()
                    .map(|id| id.to_string())
                    .collect::<Vec<String>>(),
            ),
            writers,
        )
        .await
    }

    pub async fn add_permissions(
        &self,
        data_id: String,
        new_members: PermType,
        mut new_members_refs: Vec<&String>, // FIXME one or the other
    ) -> Result<(), Error> {
        let device_guard = self.device.read();
        let mut data_store_guard =
            device_guard.as_ref().unwrap().data_store.read();

        // check that data exists
        match data_store_guard.get_data(&data_id) {
            None => return Err(Error::NonexistentData(data_id)),
            Some(data_val) => {
                let mut meta_store_guard =
                    device_guard.as_ref().unwrap().meta_store.read();

                let perm_val = meta_store_guard
                    .get_perm(data_val.perm_id())
                    .unwrap()
                    .clone();

                // if relevant group does not already exist, generate a
                // group_id for all devices to eventually use when creating
                // the group
                let group_id_opt = match new_members {
                    PermType::Owners(_) => match perm_val.owners() {
                        Some(_) => None,
                        None => Some(crate::metadata::generate_uuid()),
                    },
                    PermType::Writers(_) => match perm_val.writers() {
                        Some(_) => None,
                        None => Some(crate::metadata::generate_uuid()),
                    },
                    PermType::Readers(_) => match perm_val.readers() {
                        Some(_) => None,
                        None => Some(crate::metadata::generate_uuid()),
                    },
                };

                /*
                 * Collect all groups/ids that should receive the following
                 * metadata and data updates.
                 *
                 * TODO clean up into has_data_read() and has_metadata_read()
                 * functions to improve flexibility
                 */

                // existing owner
                let mut metadata_readers = Vec::<&String>::new();
                // existing owners
                match perm_val.owners() {
                    Some(owners_group_id) => {
                        metadata_readers.push(owners_group_id);
                    }
                    None => {}
                }
                // existing writers
                match perm_val.writers() {
                    Some(writers_group_id) => {
                        metadata_readers.push(writers_group_id);
                    }
                    None => {}
                }
                // existing readers
                match perm_val.readers() {
                    Some(readers_group_id) => {
                        metadata_readers.push(readers_group_id);
                    }
                    None => {}
                }
                // PER ADDED PERM new member
                match new_members {
                    PermType::Owners(_)
                    | PermType::Writers(_)
                    | PermType::Readers(_) => {
                        metadata_readers.append(&mut new_members_refs.clone())
                    } // skip append if PermType::DataOnlyReaders
                }

                // resolve the above to device ids
                let metadata_reader_idkeys = meta_store_guard
                    .resolve_group_ids(metadata_readers)
                    .into_iter()
                    .collect::<Vec<String>>();

                // TODO add all data-only reader idkeys to send data to
                // if PermType::DataOnlyReaders is implemented
                let data_reader_idkeys = metadata_reader_idkeys
                    .clone()
                    .iter()
                    .map(|idkey| idkey.to_string())
                    .collect::<Vec<String>>();

                /*
                 * Then collect existing perm-associated groups.
                 */

                let mut assoc_groups = HashMap::<String, Group>::new();
                // get owner subgroups
                match perm_val.owners() {
                    Some(owners_group_id) => {
                        assoc_groups.extend(
                            meta_store_guard.get_all_subgroups(owners_group_id),
                        );
                    }
                    None => {}
                }
                // get writer subgroups
                match perm_val.writers() {
                    Some(writers_group_id) => {
                        assoc_groups.extend(
                            meta_store_guard
                                .get_all_subgroups(writers_group_id),
                        );
                    }
                    None => {}
                }
                // get reader subgroups
                match perm_val.readers() {
                    Some(readers_group_id) => {
                        assoc_groups.extend(
                            meta_store_guard
                                .get_all_subgroups(readers_group_id),
                        );
                    }
                    None => {}
                }
                // PER ADDED PERM get new-member subgroups
                for new_member_ref in &new_members_refs {
                    assoc_groups.extend(
                        meta_store_guard.get_all_subgroups(new_member_ref),
                    );
                }
                // PER ADDED PERM create new group if doesn't exist
                match group_id_opt.clone() {
                    Some(new_group_id) => match new_members.clone() {
                        PermType::Owners(new_members_vec)
                        | PermType::Writers(new_members_vec)
                        | PermType::Readers(new_members_vec) => {
                            let new_group = Group::new(
                                Some(new_group_id.clone()),
                                Some(vec![perm_val.perm_id().to_string()]),
                                false,
                                Some(Some(new_members_vec.clone())),
                            );
                            assoc_groups.insert(new_group_id, new_group);
                        }
                    },
                    None => {}
                }

                /*
                 * Wait to send messages until done reading from the
                 * meta_store b/c SetPerm/SetGroups/etc will need to take
                 * exclusive locks on it.
                 */

                core::mem::drop(meta_store_guard);

                // first send SetPerm for existing, unmodified perm_set
                let mut res = self
                    .send_message(
                        metadata_reader_idkeys.clone(),
                        &Operation::to_string(&Operation::SetPerm(
                            perm_val.perm_id().to_string(),
                            perm_val.clone(),
                        ))
                        .unwrap(),
                    )
                    .await;

                if res.is_err() {
                    return Err(Error::SendFailed(
                        res.err().unwrap().to_string(),
                    ));
                }

                // then send SetGroups for all associated subgroups
                // FIXME will overwrite is_contact_name fields
                res = self
                    .send_message(
                        metadata_reader_idkeys.clone(),
                        &Operation::to_string(&Operation::SetGroups(
                            assoc_groups,
                        ))
                        .unwrap(),
                    )
                    .await;

                if res.is_err() {
                    return Err(Error::SendFailed(
                        res.err().unwrap().to_string(),
                    ));
                }

                // PER ADDED PERM send AddPermMembers to all metadata-readers
                res = self
                    .send_message(
                        metadata_reader_idkeys.clone(),
                        &Operation::to_string(&Operation::AddPermMembers(
                            perm_val.perm_id().to_string(),
                            group_id_opt,
                            new_members,
                        ))
                        .unwrap(),
                    )
                    .await;

                if res.is_err() {
                    return Err(Error::SendFailed(
                        res.err().unwrap().to_string(),
                    ));
                }

                // finally, send UpdateData (via set_data) to set the
                // associated data val:

                // copy out and drop read lock on data_store b/c UpdateData
                // will need exclusive lock to set data (on receive)

                let data_id = data_val.data_id().clone();
                let data_type = data_val.data_type().clone();
                let data_val_interior = data_val.data_val().clone();

                core::mem::drop(data_store_guard);

                self.set_data(
                    data_id,
                    data_type,
                    data_val_interior,
                    Some(data_reader_idkeys),
                )
                .await
            }
        }
    }

    // TODO unshare_data

    // TODO metadata_gc
}

mod tests {
    use crate::client::{NoiseKVClient, Operation};
    use crate::data::NoiseData;

    #[tokio::test]
    async fn test_send_one_message() {
        let mut client_0 =
            NoiseKVClient::new(None, None, false, Some(1), None).await;
        let mut client_1 =
            NoiseKVClient::new(None, None, false, None, None).await;

        client_0.create_standalone_device();
        client_1.create_standalone_device();

        println!("client_0 idkey = {:?}", client_0.idkey());
        println!("client_1 idkey = {:?}", client_1.idkey());

        // send operation
        let operation =
            Operation::to_string(&Operation::Test("hello".to_string()))
                .unwrap();
        println!("sending operation to device 0");
        client_1
            .send_message(vec![client_0.idkey()], &operation)
            .await;

        loop {
            let ctr = client_0.ctr.lock();
            println!("ctr (test): {:?}", *ctr);
            if *ctr != 0 {
                let _ = client_0.ctr_cv.wait(ctr).await;
            } else {
                break;
            }
        }
    }

    #[tokio::test]
    async fn test_send_two_sequential_messages() {
        let mut client_0 =
            NoiseKVClient::new(None, None, false, Some(1), None).await;
        let mut client_1 =
            NoiseKVClient::new(None, None, false, Some(1), None).await;

        client_0.create_standalone_device();
        client_1.create_standalone_device();

        // send operation 1
        let operation_1 =
            Operation::to_string(&Operation::Test("hello".to_string()))
                .unwrap();
        println!("sending operation to device 0");
        client_1
            .send_message(vec![client_0.idkey()], &operation_1)
            .await;

        loop {
            let ctr = client_0.ctr.lock();
            println!("ctr_0 (test): {:?}", *ctr);
            if *ctr != 0 {
                let _ = client_0.ctr_cv.wait(ctr).await;
            } else {
                break;
            }
        }

        // send operation 2
        let operation_2 =
            Operation::to_string(&Operation::Test("goodbye".to_string()))
                .unwrap();
        println!("sending operation to device 1");
        client_0
            .send_message(vec![client_1.idkey()], &operation_2)
            .await;

        loop {
            let ctr = client_1.ctr.lock();
            println!("ctr_1 (test): {:?}", *ctr);
            if *ctr != 0 {
                let _ = client_1.ctr_cv.wait(ctr).await;
            } else {
                break;
            }
        }
    }

    #[tokio::test]
    async fn test_send_two_concurrent_messages() {
        let mut client_0 =
            NoiseKVClient::new(None, None, false, Some(1), None).await;
        let mut client_1 =
            NoiseKVClient::new(None, None, false, Some(1), None).await;

        client_0.create_standalone_device();
        client_1.create_standalone_device();

        // send operation 1
        let operation_1 =
            Operation::to_string(&Operation::Test("hello".to_string()))
                .unwrap();
        println!("sending operation to device 0");
        client_1
            .send_message(vec![client_0.idkey()], &operation_1)
            .await;

        // send operation 2
        let operation_2 =
            Operation::to_string(&Operation::Test("goodbye".to_string()))
                .unwrap();
        println!("sending operation to device 1");
        client_0
            .send_message(vec![client_1.idkey()], &operation_2)
            .await;

        loop {
            let ctr = client_0.ctr.lock();
            println!("ctr_0 (test): {:?}", *ctr);
            if *ctr != 0 {
                let _ = client_0.ctr_cv.wait(ctr).await;
            } else {
                break;
            }
        }

        loop {
            let ctr = client_1.ctr.lock();
            println!("ctr_1 (test): {:?}", *ctr);
            if *ctr != 0 {
                let _ = client_1.ctr_cv.wait(ctr).await;
            } else {
                break;
            }
        }
    }

    #[tokio::test]
    async fn test_create_linked_device() {
        let mut client_0 =
            NoiseKVClient::new(None, None, false, Some(1), None).await;
        let mut client_1 =
            NoiseKVClient::new(None, None, false, Some(1), None).await;

        client_0.create_standalone_device();
        // sends operation to device 0 to link devices
        client_1.create_linked_device(client_0.idkey()).await;

        println!("client_0 idkey = {:?}", client_0.idkey());
        println!("client_1 idkey = {:?}", client_1.idkey());

        loop {
            let ctr = client_0.ctr.lock();
            println!("ctr_0 (test): {:?}", *ctr);
            if *ctr != 0 {
                let _ = client_0.ctr_cv.wait(ctr).await;
            } else {
                break;
            }
        }

        loop {
            let ctr = client_1.ctr.lock();
            println!("ctr_1 (test): {:?}", *ctr);
            if *ctr != 0 {
                let _ = client_1.ctr_cv.wait(ctr).await;
            } else {
                break;
            }
        }

        let linked_name_0: String = client_0
            .device
            .read()
            .as_ref()
            .unwrap()
            .linked_name
            .read()
            .to_string();
        let linked_name_1: String = client_1
            .device
            .read()
            .as_ref()
            .unwrap()
            .linked_name
            .read()
            .to_string();
        assert_eq!(linked_name_0, linked_name_1);
    }

    #[tokio::test]
    async fn test_serialization() {
        let mut client_0 =
            NoiseKVClient::new(None, None, false, Some(0), None).await;
        let mut client_1 =
            NoiseKVClient::new(None, None, false, Some(1), None).await;
        let mut client_2 =
            NoiseKVClient::new(None, None, false, Some(1), None).await;
        let mut client_3 =
            NoiseKVClient::new(None, None, false, Some(1), None).await;
        let mut client_4 =
            NoiseKVClient::new(None, None, false, Some(1), None).await;
        let mut client_5 =
            NoiseKVClient::new(None, None, false, Some(2), None).await;

        client_0.create_standalone_device();
        client_1.create_standalone_device();
        client_2.create_standalone_device();
        client_3.create_standalone_device();
        client_4.create_standalone_device();
        client_5.create_standalone_device();

        println!("client_0 idkey = {:?}", client_0.idkey());
        println!("client_1 idkey = {:?}", client_1.idkey());
        println!("client_2 idkey = {:?}", client_2.idkey());
        println!("client_3 idkey = {:?}", client_3.idkey());
        println!("client_4 idkey = {:?}", client_4.idkey());
        println!("client_5 idkey = {:?}", client_5.idkey());

        // construct a large message with many recipients
        // FIXME message size actually doesn't even matter because we .await
        // on send_message()
        let vec = vec![0x78; 1024];
        let operation_1 = Operation::to_string(&Operation::Test(
            std::str::from_utf8(vec.as_slice()).unwrap().to_string(),
        ))
        .unwrap();
        let recipients_1 = vec![
            client_1.idkey(),
            client_2.idkey(),
            client_3.idkey(),
            client_4.idkey(),
            client_5.idkey(),
        ];

        // construct a small message with a subset of recipients
        let operation_2 =
            Operation::to_string(&Operation::Test("small".to_string()))
                .unwrap();
        let recipients_2 = vec![client_5.idkey()];

        // send the messages
        client_0.send_message(recipients_1, &operation_1).await;
        client_0.send_message(recipients_2, &operation_2).await;

        // client_0 loop is unnecessary
        loop {
            let ctr = client_0.ctr.lock();
            println!("ctr_0 (test): {:?}", *ctr);
            if *ctr != 0 {
                let _ = client_0.ctr_cv.wait(ctr).await;
            } else {
                break;
            }
        }

        loop {
            let ctr = client_1.ctr.lock();
            println!("ctr_1 (test): {:?}", *ctr);
            if *ctr != 0 {
                let _ = client_1.ctr_cv.wait(ctr).await;
            } else {
                break;
            }
        }

        loop {
            let ctr = client_2.ctr.lock();
            println!("ctr_2 (test): {:?}", *ctr);
            if *ctr != 0 {
                let _ = client_2.ctr_cv.wait(ctr).await;
            } else {
                break;
            }
        }

        loop {
            let ctr = client_3.ctr.lock();
            println!("ctr_3 (test): {:?}", *ctr);
            if *ctr != 0 {
                let _ = client_3.ctr_cv.wait(ctr).await;
            } else {
                break;
            }
        }

        loop {
            let ctr = client_4.ctr.lock();
            println!("ctr_4 (test): {:?}", *ctr);
            if *ctr != 0 {
                let _ = client_4.ctr_cv.wait(ctr).await;
            } else {
                break;
            }
        }

        loop {
            let ctr = client_5.ctr.lock();
            println!("ctr_5 (test): {:?}", *ctr);
            if *ctr != 0 {
                let _ = client_5.ctr_cv.wait(ctr).await;
            } else {
                break;
            }
        }
    }

    /*
    #[tokio::test]
    async fn test_add_contact() {
        let mut client_0 =
            NoiseKVClient::new(None, None, false, Some(1), None).await;
        let mut client_1 =
            NoiseKVClient::new(None, None, false, Some(1), None).await;

        client_0.create_standalone_device();
        client_1.create_standalone_device();

        client_0.add_contact(client_1.idkey()).await;

        loop {
            let ctr = client_0.ctr.lock();
            println!("ctr_0 (test): {:?}", *ctr);
            if *ctr != 0 {
                let _ = client_0.ctr_cv.wait(ctr).await;
            } else {
                break;
            }
        }

        loop {
            let ctr = client_1.ctr.lock();
            println!("ctr_1 (test): {:?}", *ctr);
            if *ctr != 0 {
                let _ = client_1.ctr_cv.wait(ctr).await;
            } else {
                break;
            }
        }

        /* client_0 groups */

        let client_device_guard_0 = client_0.device.read();
        let linked_id_0: String = client_device_guard_0
            .as_ref()
            .unwrap()
            .linked_name
            .read()
            .to_string();
        let meta_store_guard_0 =
            client_device_guard_0.as_ref().unwrap().meta_store.read();
        let mut linked_group_0 = meta_store_guard_0
            .get_group_mut(&linked_id_0)
            .unwrap()
            .clone();
        linked_group_0.is_contact_name = true;

        let mut device_id_0 = &String::new();
        // have to iter b/c can't otherwise index into HashSet
        // (should only have one element)
        let children_0 = linked_group_0.children().as_ref().unwrap();
        assert!(!children_0.is_empty());
        for id in children_0.iter() {
            device_id_0 = id;
            break;
        }
        // drop mutable guard_0
        core::mem::drop(meta_store_guard_0);

        let meta_store_guard_0 =
            client_device_guard_0.as_ref().unwrap().meta_store.read();
        let device_group_0 =
            meta_store_guard_0.get_group(device_id_0).unwrap().clone();

        /* client_1 groups */

        let client_device_guard_1 = client_1.device.read();
        let linked_id_1: String = client_device_guard_1
            .as_ref()
            .unwrap()
            .linked_name
            .read()
            .to_string();
        let meta_store_guard_1 =
            client_device_guard_1.as_ref().unwrap().meta_store.read();
        let mut linked_group_1 = meta_store_guard_1
            .get_group_mut(&linked_id_1)
            .unwrap()
            .clone();
        linked_group_1.is_contact_name = true;

        let mut device_id_1 = &String::new();
        // have to iter b/c can't otherwise index into HashSet
        // (should only have one element)
        let children_1 = linked_group_1.children().as_ref().unwrap();
        assert!(!children_1.is_empty());
        for id in children_1.iter() {
            device_id_1 = id;
            break;
        }
        // drop mutable guard_1
        core::mem::drop(meta_store_guard_1);

        let meta_store_guard_1 =
            client_device_guard_1.as_ref().unwrap().meta_store.read();
        let device_group_1 =
            meta_store_guard_1.get_group(device_id_1).unwrap().clone();

        /* asserts */

        // check that clients have each others linked groups
        assert_eq!(
            meta_store_guard_0.get_group(&linked_id_1).unwrap(),
            &linked_group_1
        );
        assert_eq!(
            meta_store_guard_1.get_group(&linked_id_0).unwrap(),
            &linked_group_0
        );

        // check that clients have each others device groups
        assert_eq!(
            meta_store_guard_0.get_group(&device_id_1).unwrap(),
            &device_group_1
        );
        assert_eq!(
            meta_store_guard_1.get_group(&device_id_0).unwrap(),
            &device_group_0
        );
    }
    */

    // TODO test adding multiple contacts

    #[tokio::test]
    async fn test_get_all_contacts() {
        let mut client_0 =
            NoiseKVClient::new(None, None, false, Some(1), None).await;
        let mut client_1 =
            NoiseKVClient::new(None, None, false, Some(1), None).await;

        client_0.create_standalone_device();
        client_1.create_standalone_device();

        client_0.add_contact(client_1.idkey()).await;

        loop {
            let ctr = client_0.ctr.lock();
            println!("ctr_0 (test): {:?}", *ctr);
            if *ctr != 0 {
                let _ = client_0.ctr_cv.wait(ctr).await;
            } else {
                break;
            }
        }

        loop {
            let ctr = client_1.ctr.lock();
            println!("ctr_1 (test): {:?}", *ctr);
            if *ctr != 0 {
                let _ = client_1.ctr_cv.wait(ctr).await;
            } else {
                break;
            }
        }

        assert_eq!(client_0.get_contacts().len(), 1);
        assert_eq!(client_1.get_contacts().len(), 1);
    }

    /*
    #[tokio::test]
    async fn test_delete_self_device() {
        let mut client_0 = NoiseKVClient::new(None, None, false).await;
        // upload otkeys to server
        client_0.core.receive_message().await;
        client_0.create_standalone_device();

        let mut client_1 = NoiseKVClient::new(None, None, false).await;
        // upload otkeys to server
        client_1.core.receive_message().await;

        // also sends operation to device 0 to link devices
        client_1.create_linked_device(client_0.idkey()).await;
        // receive update_linked...
        client_0.receive_operation().await;
        // receive update_linked... loopback
        client_1.receive_operation().await;
        // receive confirm_update_linked...
        client_1.receive_operation().await;
        // receive confirm_update_linked... loopback
        client_0.receive_operation().await;

        // delete device
        client_0.delete_self_device().await;
        assert_eq!(client_0.device, None);

        // receive delete message
        println!(
            "client_1.device: {:#?}",
            client_1.device.as_ref().unwrap().meta_store.lock()
        );
        assert_eq!(client_1.device.as_ref().unwrap().linked_devices().len(), 2);
        client_1.receive_operation().await;
        println!(
            "client_1.device: {:#?}",
            client_1.device.as_ref().unwrap().meta_store.lock()
        );
        assert_eq!(client_1.device.as_ref().unwrap().linked_devices().len(), 1);
    }

    #[tokio::test]
    async fn test_delete_other_device() {
        let mut client_0 = NoiseKVClient::new(None, None, false).await;
        // upload otkeys to server
        client_0.core.receive_message().await;
        client_0.create_standalone_device();

        let mut client_1 = NoiseKVClient::new(None, None, false).await;
        // upload otkeys to server
        client_1.core.receive_message().await;

        // also sends operation to device 0 to link devices
        client_1.create_linked_device(client_0.idkey()).await;
        // receive update_linked...
        client_0.receive_operation().await;
        // receive update_linked... loopback
        client_1.receive_operation().await;
        // receive confirm_update_linked...
        client_1.receive_operation().await;
        // receive confirm_update_linked... loopback
        client_0.receive_operation().await;

        // delete device
        println!(
            "client_0.device: {:#?}",
            client_0.device.read().as_ref().unwrap().meta_store.lock()
        );
        assert_eq!(client_0.device.read().as_ref().unwrap().linked_devices().len(), 2);
        client_0.delete_other_device(client_1.idkey().clone()).await;
        println!(
            "client_0.device: {:#?}",
            client_0.device.read().as_ref().unwrap().meta_store.lock()
        );
        assert_eq!(client_0.device.read().as_ref().unwrap().linked_devices().len(), 1);

        // receive delete operation
        client_1.receive_operation().await;
        assert_eq!(client_1.device.read(), None);
    }

    #[tokio::test]
    async fn test_delete_all_devices() {
        let mut client_0 = NoiseKVClient::new(None, None, false).await;
        // upload otkeys to server
        client_0.core.receive_message().await;
        client_0.create_standalone_device();

        let mut client_1 = NoiseKVClient::new(None, None, false).await;
        // upload otkeys to server
        client_1.core.receive_message().await;

        // also sends operation to device 0 to link devices
        client_1.create_linked_device(client_0.idkey()).await;
        // receive update_linked...
        client_0.receive_operation().await;
        // receive update_linked... loopback
        client_1.receive_operation().await;
        // receive confirm_update_linked...
        client_1.receive_operation().await;
        // receive confirm_update_linked... loopback
        client_0.receive_operation().await;

        // delete all devices
        client_0.delete_all_devices().await;
        assert_ne!(client_0.device.read(), None);
        assert_ne!(client_1.device.read(), None);

        client_0.receive_operation().await;
        client_1.receive_operation().await;
        assert_eq!(client_0.device.read(), None);
        assert_eq!(client_1.device.read(), None);
        client_0.add_contact(client_1.idkey()).await;
    }
    */

    #[tokio::test]
    async fn test_add_writers() {
        let mut client_0 =
<<<<<<< HEAD
            NoiseKVClient::new(None, None, false, Some(7), None).await;
=======
            NoiseKVClient::new(None, None, true, Some(8), None).await;
>>>>>>> 0f6032ce
        let mut client_1 =
            NoiseKVClient::new(None, None, false, Some(5), None).await;

        client_0.create_standalone_device();
        client_1.create_standalone_device();

        let mut res = client_0.add_contact(client_1.idkey()).await;
        if res.is_err() {
            panic!("send failed");
        }

        loop {
            let ctr = client_0.ctr.lock();
            println!("ctr_0 (test): {:?}", *ctr);
<<<<<<< HEAD
            if *ctr != 6 {
=======
            if *ctr != 7 {
>>>>>>> 0f6032ce
                let _ = client_0.ctr_cv.wait(ctr).await;
            } else {
                break;
            }
        }

        loop {
            let ctr = client_1.ctr.lock();
            println!("ctr_1 (test): {:?}", *ctr);
            if *ctr != 4 {
                let _ = client_1.ctr_cv.wait(ctr).await;
            } else {
                break;
            }
        }

        let data_type = "type".to_string();
        let data_id = crate::metadata::generate_uuid();
        let json_val = r#"{ data: true }"#.to_string();
        res = client_0
            .set_data(
                data_id.clone(),
                data_type.clone(),
                json_val.clone(),
                None,
            )
            .await;
        if res.is_err() {
            panic!("send failed");
        }

        println!("");
        println!("SET DATA");
        println!("");

        loop {
            let ctr = client_0.ctr.lock();
            println!("ctr_0 (test): {:?}", *ctr);
            if *ctr != 4 {
                let _ = client_0.ctr_cv.wait(ctr).await;
            } else {
                break;
            }
        }

        let data_val = client_0
            .device
            .read()
            .as_ref()
            .unwrap()
            .data_store
            .read()
            .get_data(&data_id)
            .unwrap()
            .clone();

        println!("data_val: {:?}", data_val.clone());

        assert_eq!(*data_val.data_id(), data_id.clone());
        assert_eq!(*data_val.data_type(), data_type.clone());
        assert_eq!(*data_val.data_val(), json_val.clone());

        let perm_id = data_val.perm_id();

        println!("");
        println!("");
        println!("ADDING WRITERS");

        println!("client_0.idkey: {:?}", client_0.idkey());
        println!("client_0.linked_name: {:?}", client_0.linked_name());
        println!("client_1.idkey: {:?}", client_1.idkey());
        println!("client_1.linked_name: {:?}", client_1.linked_name());

        res = client_0
            .add_writers(
                data_val.data_id().clone(),
                vec![&client_1.linked_name()],
            )
            .await;
        if res.is_err() {
            panic!("send failed");
        }

        loop {
            let ctr = client_0.ctr.lock();
            println!("ctr_0 (test): {:?}", *ctr);
            if *ctr != 0 {
                let _ = client_0.ctr_cv.wait(ctr).await;
            } else {
                break;
            }
        }

        loop {
            let ctr = client_1.ctr.lock();
            println!("ctr_1 (test): {:?}", *ctr);
            if *ctr != 0 {
                let _ = client_1.ctr_cv.wait(ctr).await;
            } else {
                break;
            }
        }

        let data_val_0 = client_0
            .device
            .read()
            .as_ref()
            .unwrap()
            .data_store
            .read()
            .get_data(&data_id)
            .unwrap()
            .clone();

        let data_val_1 = client_1
            .device
            .read()
            .as_ref()
            .unwrap()
            .data_store
            .read()
            .get_data(&data_id)
            .unwrap()
            .clone();

        println!("data_val_0: {:?}", data_val_0);
        println!("data_val_1: {:?}", data_val_1);
        assert_eq!(data_val_0, data_val_1);

        let perm_val_0 = client_0
            .device
            .read()
            .as_ref()
            .unwrap()
            .meta_store
            .read()
            .get_perm(data_val_0.perm_id())
            .unwrap()
            .clone();

        let perm_val_1 = client_1
            .device
            .read()
            .as_ref()
            .unwrap()
            .meta_store
            .read()
            .get_perm(data_val_1.perm_id())
            .unwrap()
            .clone();

        println!("perm_val_0: {:?}", perm_val_0);
        println!("perm_val_1: {:?}", perm_val_1);
        assert_eq!(perm_val_0, perm_val_1);

        let writers_group_0 = client_0
            .device
            .read()
            .as_ref()
            .unwrap()
            .meta_store
            .read()
            .get_group(&perm_val_0.writers().as_ref().unwrap())
            .unwrap()
            .clone();

        let writers_group_1 = client_1
            .device
            .read()
            .as_ref()
            .unwrap()
            .meta_store
            .read()
            .get_group(&perm_val_1.writers().as_ref().unwrap())
            .unwrap()
            .clone();

        println!("writers_group_0: {:?}", writers_group_0);
        println!("writers_group_1: {:?}", writers_group_1);
        assert_eq!(writers_group_0, writers_group_1);

        // TODO try to change state
    }

    #[tokio::test]
    async fn test_add_readers() {
        let mut client_0 =
<<<<<<< HEAD
            NoiseKVClient::new(None, None, false, Some(9), None).await;
=======
            NoiseKVClient::new(None, None, true, Some(10), None).await;
>>>>>>> 0f6032ce
        let mut client_1 =
            NoiseKVClient::new(None, None, false, Some(7), None).await;

        client_0.create_standalone_device();
        client_1.create_standalone_device();

        let mut res = client_0.add_contact(client_1.idkey()).await;
        if res.is_err() {
            panic!("send failed");
        }

        loop {
            let ctr = client_0.ctr.lock();
            println!("ctr_0 (test): {:?}", *ctr);
            if *ctr != 9 {
                let _ = client_0.ctr_cv.wait(ctr).await;
            } else {
                break;
            }
        }

        loop {
            let ctr = client_1.ctr.lock();
            println!("ctr_1 (test): {:?}", *ctr);
            if *ctr != 6 {
                let _ = client_1.ctr_cv.wait(ctr).await;
            } else {
                break;
            }
        }

        let data_true = r#"{ data: true }"#;
        let data_false = r#"{ data: false }"#;

        let data_type = "type".to_string();
        let data_id = crate::metadata::generate_uuid();
        let json_val = data_true.to_string();
        res = client_0
            .set_data(
                data_id.clone(),
                data_type.clone(),
                json_val.clone(),
                None,
            )
            .await;
        if res.is_err() {
            panic!("send failed");
        }

        loop {
            let ctr = client_0.ctr.lock();
            println!("ctr_0 (test): {:?}", *ctr);
            if *ctr != 6 {
                let _ = client_0.ctr_cv.wait(ctr).await;
            } else {
                break;
            }
        }

        let data_val = client_0
            .device
            .read()
            .as_ref()
            .unwrap()
            .data_store
            .read()
            .get_data(&data_id)
            .unwrap()
            .clone();

        println!("data_val: {:?}", data_val.clone());

        assert_eq!(*data_val.data_id(), data_id.clone());
        assert_eq!(*data_val.data_type(), data_type.clone());
        assert_eq!(*data_val.data_val(), json_val.clone());

        let perm_id = data_val.perm_id();

        println!("");
        println!("");
        println!("ADDING READERS");

        res = client_0
            .add_readers(
                data_val.data_id().clone(),
                vec![&client_1.linked_name()],
            )
            .await;
        if res.is_err() {
            panic!("send failed");
        }

        loop {
            let ctr = client_0.ctr.lock();
            println!("ctr_0 (test): {:?}", *ctr);
            if *ctr != 2 {
                let _ = client_0.ctr_cv.wait(ctr).await;
            } else {
                break;
            }
        }

        loop {
            let ctr = client_1.ctr.lock();
            println!("ctr_1 (test): {:?}", *ctr);
            if *ctr != 2 {
                let _ = client_1.ctr_cv.wait(ctr).await;
            } else {
                break;
            }
        }

        let data_val_0 = client_0
            .device
            .read()
            .as_ref()
            .unwrap()
            .data_store
            .read()
            .get_data(&data_id)
            .unwrap()
            .clone();

        let data_val_1 = client_1
            .device
            .read()
            .as_ref()
            .unwrap()
            .data_store
            .read()
            .get_data(&data_id)
            .unwrap()
            .clone();

        println!("data_val_0: {:?}", data_val_0);
        println!("data_val_1: {:?}", data_val_1);
        assert_eq!(data_val_0, data_val_1);

        let perm_val_0 = client_0
            .device
            .read()
            .as_ref()
            .unwrap()
            .meta_store
            .read()
            .get_perm(data_val_0.perm_id())
            .unwrap()
            .clone();

        let perm_val_1 = client_1
            .device
            .read()
            .as_ref()
            .unwrap()
            .meta_store
            .read()
            .get_perm(data_val_1.perm_id())
            .unwrap()
            .clone();

        println!("perm_val_0: {:?}", perm_val_0);
        println!("perm_val_1: {:?}", perm_val_1);
        assert_eq!(perm_val_0, perm_val_1);

        let readers_group_0 = client_0
            .device
            .read()
            .as_ref()
            .unwrap()
            .meta_store
            .read()
            .get_group(&perm_val_0.readers().as_ref().unwrap())
            .unwrap()
            .clone();

        let readers_group_1 = client_1
            .device
            .read()
            .as_ref()
            .unwrap()
            .meta_store
            .read()
            .get_group(&perm_val_1.readers().as_ref().unwrap())
            .unwrap()
            .clone();

        println!("readers_group_0: {:?}", readers_group_0);
        println!("readers_group_1: {:?}", readers_group_1);
        assert_eq!(readers_group_0, readers_group_1);

        /* have reader try to modify data */

        res = client_1
            .set_data(
                data_id.clone(),
                data_type.clone(),
                data_false.to_string(),
                None,
            )
            .await;
        if res.is_err() {
            panic!("send failed");
        }

        println!("");
        println!("");
        println!("READER MODDING DATA");

        loop {
            let ctr = client_0.ctr.lock();
            println!("ctr_0 (test): {:?}", *ctr);
            if *ctr != 1 {
                let _ = client_0.ctr_cv.wait(ctr).await;
            } else {
                break;
            }
        }

        loop {
            let ctr = client_1.ctr.lock();
            println!("ctr_1 (test): {:?}", *ctr);
            if *ctr != 1 {
                let _ = client_1.ctr_cv.wait(ctr).await;
            } else {
                break;
            }
        }

        let data_val_0 = client_0
            .device
            .read()
            .as_ref()
            .unwrap()
            .data_store
            .read()
            .get_data(&data_id)
            .unwrap()
            .clone();

        let data_val_1 = client_1
            .device
            .read()
            .as_ref()
            .unwrap()
            .data_store
            .read()
            .get_data(&data_id)
            .unwrap()
            .clone();

        println!("data_val_0: {:?}", data_val_0);
        println!("data_val_1: {:?}", data_val_1);
        assert_eq!(data_val_0, data_val_1);

        let perm_val_0 = client_0
            .device
            .read()
            .as_ref()
            .unwrap()
            .meta_store
            .read()
            .get_perm(data_val_0.perm_id())
            .unwrap()
            .clone();

        let perm_val_1 = client_1
            .device
            .read()
            .as_ref()
            .unwrap()
            .meta_store
            .read()
            .get_perm(data_val_1.perm_id())
            .unwrap()
            .clone();

        println!("perm_val_0: {:?}", perm_val_0);
        println!("perm_val_1: {:?}", perm_val_1);
        assert_eq!(perm_val_0, perm_val_1);

        let readers_group_0 = client_0
            .device
            .read()
            .as_ref()
            .unwrap()
            .meta_store
            .read()
            .get_group(&perm_val_0.readers().as_ref().unwrap())
            .unwrap()
            .clone();

        let readers_group_1 = client_1
            .device
            .read()
            .as_ref()
            .unwrap()
            .meta_store
            .read()
            .get_group(&perm_val_1.readers().as_ref().unwrap())
            .unwrap()
            .clone();

        println!("readers_group_0: {:?}", readers_group_0);
        println!("readers_group_1: {:?}", readers_group_1);
        assert_eq!(readers_group_0, readers_group_1);

        /* now have owner modify data */

        res = client_0
            .set_data(
                data_id.clone(),
                data_type.clone(),
                data_false.to_string(),
                None,
            )
            .await;
        if res.is_err() {
            panic!("send failed");
        }

        println!("");
        println!("");
        println!("OWNER MODDING DATA");

        loop {
            let ctr = client_0.ctr.lock();
            println!("ctr_0 (test): {:?}", *ctr);
            if *ctr != 0 {
                let _ = client_0.ctr_cv.wait(ctr).await;
            } else {
                break;
            }
        }

        loop {
            let ctr = client_1.ctr.lock();
            println!("ctr_1 (test): {:?}", *ctr);
            if *ctr != 0 {
                let _ = client_1.ctr_cv.wait(ctr).await;
            } else {
                break;
            }
        }

        let data_val_0 = client_0
            .device
            .read()
            .as_ref()
            .unwrap()
            .data_store
            .read()
            .get_data(&data_id)
            .unwrap()
            .clone();

        let data_val_1 = client_1
            .device
            .read()
            .as_ref()
            .unwrap()
            .data_store
            .read()
            .get_data(&data_id)
            .unwrap()
            .clone();

        println!("data_val_0: {:?}", data_val_0);
        println!("data_val_1: {:?}", data_val_1);
        assert_eq!(data_val_0, data_val_1);

        let perm_val_0 = client_0
            .device
            .read()
            .as_ref()
            .unwrap()
            .meta_store
            .read()
            .get_perm(data_val_0.perm_id())
            .unwrap()
            .clone();

        let perm_val_1 = client_1
            .device
            .read()
            .as_ref()
            .unwrap()
            .meta_store
            .read()
            .get_perm(data_val_1.perm_id())
            .unwrap()
            .clone();

        println!("perm_val_0: {:?}", perm_val_0);
        println!("perm_val_1: {:?}", perm_val_1);
        assert_eq!(perm_val_0, perm_val_1);

        let readers_group_0 = client_0
            .device
            .read()
            .as_ref()
            .unwrap()
            .meta_store
            .read()
            .get_group(&perm_val_0.readers().as_ref().unwrap())
            .unwrap()
            .clone();

        let readers_group_1 = client_1
            .device
            .read()
            .as_ref()
            .unwrap()
            .meta_store
            .read()
            .get_group(&perm_val_1.readers().as_ref().unwrap())
            .unwrap()
            .clone();

        println!("readers_group_0: {:?}", readers_group_0);
        println!("readers_group_1: {:?}", readers_group_1);
        assert_eq!(readers_group_0, readers_group_1);

        println!("client_0.idkey: {:?}", client_0.idkey());
        println!("client_0.linked_name: {:?}", client_0.linked_name());
        println!("client_1.idkey: {:?}", client_1.idkey());
        println!("client_1.linked_name: {:?}", client_1.linked_name());
    }
}<|MERGE_RESOLUTION|>--- conflicted
+++ resolved
@@ -2013,11 +2013,7 @@
     #[tokio::test]
     async fn test_add_writers() {
         let mut client_0 =
-<<<<<<< HEAD
-            NoiseKVClient::new(None, None, false, Some(7), None).await;
-=======
-            NoiseKVClient::new(None, None, true, Some(8), None).await;
->>>>>>> 0f6032ce
+            NoiseKVClient::new(None, None, false, Some(8), None).await;
         let mut client_1 =
             NoiseKVClient::new(None, None, false, Some(5), None).await;
 
@@ -2032,11 +2028,7 @@
         loop {
             let ctr = client_0.ctr.lock();
             println!("ctr_0 (test): {:?}", *ctr);
-<<<<<<< HEAD
-            if *ctr != 6 {
-=======
             if *ctr != 7 {
->>>>>>> 0f6032ce
                 let _ = client_0.ctr_cv.wait(ctr).await;
             } else {
                 break;
@@ -2224,11 +2216,7 @@
     #[tokio::test]
     async fn test_add_readers() {
         let mut client_0 =
-<<<<<<< HEAD
-            NoiseKVClient::new(None, None, false, Some(9), None).await;
-=======
-            NoiseKVClient::new(None, None, true, Some(10), None).await;
->>>>>>> 0f6032ce
+            NoiseKVClient::new(None, None, false, Some(10), None).await;
         let mut client_1 =
             NoiseKVClient::new(None, None, false, Some(7), None).await;
 
